from sklearn.base import BaseEstimator, TransformerMixin
from pyriemann.utils.covariance import _check_est
from pyriemann.utils.covariance import covariances
from scipy.linalg import (sqrtm, eigh)
import numpy as np
from utils.utils import geometric_median, check_params
from scipy.special import gammaincinv
from scipy.special import gamma
import logging
from sklearn.utils.validation import check_array, check_is_fitted
logger = logging.getLogger(__name__)


class RASR(BaseEstimator, TransformerMixin):
    """ RASR
    Implements this (https://www.ncbi.nlm.nih.gov/pmc/articles/PMC6499032/) paper.
    Matlab code from the author here:  https://github.com/s4rify/rASRMatlab

    Parameters
    ----------
    estimator : string (default: 'scm')
        covariance matrix estimator. For regularization consider 'lwf' or 'oas'
        For a complete list of estimator, see `pyriemann.utils.covariance`
    rejection_cutoff : float (default: 3.0)
        Standard deviation cutoff for rejection. Data portions whose variance is larger
        than this threshold relative to the calibration data are considered missing
        data and will be removed. The most aggressive value that can be used without
        losing too much EEG is 2.5. A quite conservative value would be 5.
    max_dimension : float (default: 0.66)
        Maximum dimensionality of artifacts to remove. Up to this many dimensions (or up
        to this fraction of dimensions) can be removed for a given data segment. If the
        algorithm needs to tolerate extreme artifacts a higher value than the default
        may be used (the maximum fraction is 1.0).
    max_dropout_fraction : float (default: 0.1)
        Maximum fraction of windows that can be subject to signal dropouts
        (e.g., sensor unplugged), used for threshold estimation in _fit_eeg_distribution.
    min_clean_fraction : float (default: 0.25)
        Minimum fraction of windows that need to be clean, used for threshold
        estimation in _fit_eeg_distribution.
    quantile_range, step_sizes, beta_range :
        additional parameters passed to _fit_eeg_distribution (should be kept as default in general).


    Attributes
    ----------
    Ne_ : int
        The dimension managed by the fitted RASR, e.g. number of electrodes.
    mixing_ : ndarray, shape(n_chan, n_chan)
        Mixing matrix computed from geometric median covariance matrix U such as
        .. math:: mixing_ = M: M*M = U
    threshold_ : ndarray, shape(n_chan,)
        Threshold operator used to find the subspace dimension such as:
        .. math:: threshold_ = T: X_{clean} = m ( V^T_{clean} M )^+ V^T X
    """

    def __init__(self, estimator='scm', rejection_cutoff=3.0, max_dimension=0.66, **kwargs):
        """Init."""
        self.Ne_ = None  # will be initialized during training

        self.estimator = _check_est(estimator)

        self.max_dimension = max_dimension

        self.rejection_cutoff = rejection_cutoff

        self.args_eeg_distribution, invalids = check_params(_fit_eeg_distribution, return_invalids=True, **kwargs)

        if not invalids == {}:
            raise ValueError(f"got an unexpected keyword arguments '{invalids}'")

    def fit(self, X, y=None):
        """
        Parameters
        ----------
        X : ndarray, shape (n_trials,  n_samples, n_channels)
            Training data, already filtered.
        y : ndarray, shape (n_trials,) | None, optional
            labels corresponding to each trial, not used (mentioned for sklearn comp)

        Returns
        -------
        self : RASR instance.
            the fitted RASR estimator.
        """
        X = check_array(X, allow_nd=True)
        shapeX = X.shape
        if len(shapeX) == 3:
            # concatenate all epochs
            Nt, Ns, Ne = shapeX  # 3D array (not fully sklearn-compatible). First dim should always be trials.
        else:
            raise ValueError("X.shape should be (n_trials, n_samples, n_electrodes).")

        assert Ne < Ns, "number of samples should be higher than number of electrodes, check than \n" \
                        + "X.shape is (n_trials,  n_samples, n_channels)."

        if shapeX[0] < 100:
            raise ValueError("Training requires at least 100 of trials to fit.")

        self.Ne_ = Ne   # save attribute for testing

        epochs = X.copy()
        epochs = check_array(epochs, allow_nd=True)

        # estimate covariances matrices
        covmats = covariances(np.swapaxes(epochs, 1, 2), estimator=self.estimator)  # (n_trials, n_channels, n_times)
        covmats = check_array(covmats, allow_nd=True)

        # geometric median
        # NOTE: while the term geometric median is used, it is NOT riemannian median but euclidian median, i.e.
        # it might be suboptimal for Symmetric Positive Definite matrices.

        logger.debug("geometric median")
        # covmean = mean_covariance(covmats, metric=self.metric_mean)
        covmean = np.reshape(geometric_median(
            np.reshape(covmats,
                       (covmats.shape[0], covmats.shape[1] * covmats.shape[2])
                       )
        ), (covmats.shape[1], covmats.shape[2])
        )

        self.mixing_ = sqrtm(covmean)  # estimate matrix matrix

        # TODO: implement both manifold-aware PCA (rASR) and standard PCA (ASR)
        evals, evecs = eigh(self.mixing_)  # compute PCA
        indx = np.argsort(evals)  # sort in ascending
        evecs = evecs[:, indx]
        epochs = np.tensordot(epochs, evecs, axes=(2, 0))  # apply PCA to epochs

        # RMS on sliding window
        rms_sliding = _rms(epochs)

        dist_params = np.zeros((Ne, 4))  # mu, sig, alpha, beta parameters of estimated distribution

        #TODO: use joblib to parrallelize this loop (code bottleneck)
        for c in range(Ne):
            dist_params[c, :] = _fit_eeg_distribution(rms_sliding[:, c], **self.args_eeg_distribution)

        #TODO: double check threshold_
        self.threshold_ = np.diag(dist_params[:, 0] + self.rejection_cutoff * dist_params[:, 1]).dot(
            np.transpose(evecs))

        logger.debug("rASR calibrated")

        return self

    def transform(self, X):
        """Clean signal
        Parameters
        ----------
        X : ndarray, shape (n_trials, n_samples, n_channels)
            Data to clean, already filtered
        Returns
        -------
        Xclean : ndarray, shape (n_trials, n_samples, n_channels)
            Cleaned data
        """
        check_is_fitted(self, ['Ne_', 'mixing_', 'threshold_'])
        X = check_array(X, allow_nd=True)
        shapeX = X.shape

        if len(shapeX) == 3:
            Nt, Ns, Ne = shapeX
        else:
            raise ValueError("X.shape should be (n_trials, n_samples, n_electrodes).")

        Xclean = np.zeros((Nt, Ns, Ne))

        assert Ne < Ns, "number of samples should be higher than number of electrodes, check than \n" \
                        + "X.shape is (n_trials,  n_samples, n_channels)."


        covmats = covariances(np.swapaxes(X, 1, 2), estimator=self.estimator)  # (n_trials, n_channels, n_times)

        # TODO: parallelizing the loop for efficiency
        for k in range(Nt):
            # TODO: HAVE BOTH euclidian PCA and Riemannian PCA (PGA) using pymanopt
            evals, evecs = eigh(covmats[k, :])  # compute PCA
            indx = np.argsort(evals)  # sort in ascending
            evecs = evecs[:, indx]

<<<<<<< HEAD
            keep = (evals[indx] < sum((self.threshold_.dot(evecs)) ** 2)) | \
=======
            keep = (evals[indx] < np.sum(self.threshold_.dot(evecs) ** 2, axis = 0)) | \
>>>>>>> 9ad30876
                   (np.arange(Ne) < (Ne * (1 - self.max_dimension)))

            keep = np.expand_dims(keep, 0)  # for element wise multiplication that follows

            spatialfilter = np.linalg.pinv(keep.transpose() * evecs.transpose().dot(self.mixing_))

            R = self.mixing_.dot(spatialfilter).dot(evecs.transpose())

            Xclean[k, :] = X[k, :].dot(R.transpose())  # suboptimal in term of memory but great for debug

        return Xclean

    def fit_transform(self, X, y=None):
        """
        Parameters
        ----------
        X : ndarray, shape (n_trials,  n_samples, n_channels)
            Training data.
        y : ndarray, shape (n_trials,) | None, optional
            labels corresponding to each trial, not used (mentioned for sklearn comp)
        Returns
        -------
        X : ndarray, shape (n_trials, n_samples, n_channels)
            Cleaned data
        """
        self.fit(X, y)
        return self.transform(X)


def _rms(epochs):
    """ Estimate Root Mean Square Amplitude for each epoch and each electrode.

    .. math::

        rms = \sqrt{(\frac{1}{n})\sum_{i=1}^{n}(x_{i})^{2}}

    Parameters
    ----------
    epochs : ndarray, shape (n_trials, n_samples, n_electrodes)
        the epochs for the estimation

    Returns
    -------
    RMS : ndarray, shape (n_trials, n_electrodes)
        Root Mean Square Amplitude
    """

    return np.sqrt(np.mean(epochs ** 2, axis=1))


def _fit_eeg_distribution(X, min_clean_fraction=None, max_dropout_fraction=None,
                          quantile_range=None, step_sizes=None,
                          beta_range=None):
    """ Estimate the mean and standard deviation of clean EEG from contaminated data

    This function estimates the mean and standard deviation of clean EEG from a sample of amplitude
    values (that have preferably been computed over short windows) that may include a large fraction
    of contaminated samples. The clean EEG is assumed to represent a generalized Gaussian component in
    a mixture with near-arbitrary artifact components. By default, at least 25% (min_clean_fraction) of
    the data must be clean EEG, and the rest can be contaminated. No more than 10%
    (max_dropout_fraction) of the data is allowed to come from contamination that cause lower-than-EEG
    amplitudes (e.g., sensor unplugged). There are no restrictions on artifacts causing
    larger-than-EEG amplitudes, i.e., virtually anything is handled (with the exception of a very
    unlikely type of distribution that combines with the clean EEG samples into a larger symmetric
    generalized Gaussian peak and thereby "fools" the estimator). The default parameters should be
    fine for a wide range of settings but may be adapted to accommodate special circumstances.

    The method works by fitting a truncated generalized Gaussian whose parameters are constrained by
    min_clean_fraction, max_dropout_fraction, quantile_range, and beta_range. The alpha and beta parameters
    of the gen. Gaussian are also returned. The fit is performed by a grid search that always finds a
    close-to-optimal solution if the above assumptions are fulfilled.

    Parameters
    ----------
    X : ndarray, shape (n_samples,)
        vector of amplitude values of EEG, possible containing artifacts
        (coming from single samples or windowed averages)

    min_clean_fraction : float (default: 0.25)
        Minimum fraction of values in X that needs to be clean

    max_dropout_fraction : float (default: 0.1)
        Maximum fraction of values in X that can be subject to
        signal dropouts (e.g., sensor unplugged)

    quantile_range : ndarray, shape (2,) (default: [0.022 0.6])
        Quantile range [lower,upper] of the truncated generalized Gaussian distribution
        that shall be fit to the EEG contents

    step_sizes : ndarray, shape (2,) (default: [0.01 0.01])
        Step size of the grid search; the first value is the stepping of the lower bound
        (which essentially steps over any dropout samples), and the second value
        is the stepping over possible scales (i.e., clean-data quantiles)

    beta_range : ndarray, shape (n_points,) (default: np.arange(1.70, 3.51, 0.15))
        Range that the clean EEG distribution's shape parameter beta may take

    Returns
    -------
    Mu : float
        estimated mean of the clean EEG distribution

    Sigma : float
        estimated standard deviation of the clean EEG distribution

    Alpha : float
        estimated scale parameter of the generalized Gaussian clean EEG distribution (optional)

    Beta : float
        estimated shape parameter of the generalized Gaussian clean EEG distribution (optional)

    """

    # sanity checks
    if len(X.shape) > 1:
        raise ValueError('X needs to be a 1D ndarray.')

    # default parameters
    if min_clean_fraction is None:
        min_clean_fraction = 0.25
    if max_dropout_fraction is None:
        max_dropout_fraction = 0.1
    if quantile_range is None:
        quantile_range = np.array([0.022, 0.6])
    if step_sizes is None:
        step_sizes = np.array([0.01, 0.01])
    if beta_range is None:
        beta_range = np.arange(1.7, 3.51, 0.15)

    # check valid parameters
    n = len(X)
    quantile_range = np.array(quantile_range)
    step_sizes = np.array(step_sizes)
    beta_range = np.array(beta_range)

    if not len(quantile_range) == 2:
        raise ValueError('quantile_range needs to be a 2-elements vector.')
    if any(quantile_range > 1) | any(quantile_range < 0):
        raise ValueError('Unreasonable quantile_range.')
    if any(step_sizes < 0.0001) | any(step_sizes > 0.1):
        raise ValueError('Unreasonable step sizes.')
    if any(step_sizes * n < 1):
        raise ValueError(f"Step sizes compared to actual number of samples available, step_sizes * n should be "
                         f"greater than 1 (current value={step_sizes * n}. More training data required.")
    if any(beta_range >= 7) | any(beta_range <= 1):
        raise ValueError('Unreasonable shape range.')

    # sort data for quantiles
    X = np.sort(X)

    # compute z bounds for the truncated standard generalized Gaussian pdf and pdf rescaler for each beta
    zbounds = []
    rescale = []
    for k, b in enumerate(beta_range):
        zbounds.append(np.sign(quantile_range - 0.5) *
                       gammaincinv(
                           (1 / b),
                           np.sign(quantile_range - 0.5) * (2 * quantile_range - 1)
                       ) ** (1 / b)
                       )
        rescale.append(b / (2 * gamma(1 / b)))

    # determine the quantile-dependent limits for the grid search and convert everything in samples

    # we can generally skip the tail below the lower quantile
    lower_min = int(round(min(quantile_range) * n))
    # maximum width in samples is the fit interval if all data is clean
    max_width = int(round(n * np.diff(quantile_range)[0]))
    # minimum width in samples of the fit interval, as fraction of data
    min_width = int(round(min_clean_fraction * n * np.diff(quantile_range)[0]))  #
    max_dropout_fraction_n = int(round(max_dropout_fraction * n))
    step_sizes_n = np.round(step_sizes * n).astype(int)
    assert any(step_sizes_n >= 1)   # should be catched earlier but double-checking

    # get matrix of shifted data ranges
    indx = np.arange(lower_min, lower_min + max_dropout_fraction_n + 0.5, step_sizes_n[0]).astype(int)  # epochs start
    assert indx.dtype == "int"

    range_ind = np.arange(0, max_width)  # interval indices
    Xs = np.zeros((max_width, len(indx)))  # preload entire quantile interval matrix
    for k, i in enumerate(indx):
        Xs[:, k] = X[i + range_ind]  # build each quantile interval

    X1 = Xs[0, :]
    Xs = Xs - X1  # substract baseline value for each interval (starting at 0)

    # gridsearch to find optimal fitting coefficient based on given parameters
    opt_val = float("inf")
    opt_lu = float("inf")
    opt_bounds = float("inf")
    opt_beta = float("inf")
    gridsearch_val = np.arange(max_width - 1, min_width, -step_sizes_n[0]).astype(int)

    for m in gridsearch_val:  # gridsearch for different quantile interval
        # scale and bin the data in the intervals
        nbins = int(round(3 * np.log2(1 + m / 2))) + 1  # scale interval
        H = Xs[range(m), :] * nbins / Xs[m - 1, :]  # scale data bins
        binscounts = np.zeros((nbins, H.shape[1]))  # init bincounts
        for k in range(H.shape[1]):
            binscounts[:, k], _ = np.histogram(H[:, k], nbins)

        logq = np.log(binscounts + 0.01)  # return log(bincounts) in intervals

        # for each shape value...
        for k, beta in enumerate(beta_range):
            bounds = zbounds[k]

            # evaluate truncated generalized Gaussian pdf at bin centers
            x = bounds[0] + np.linspace(0.5, (nbins - 0.5), num=nbins) / nbins * np.diff(bounds)[0]
            p = np.exp(-np.abs(x) ** beta) * rescale[k]
            p = p / np.sum(p)

            # calc KL divergences for the specific interval
            kl = np.sum(p * (np.log(p) - np.transpose(logq)), axis=1) + np.log(m)

            # update optimal parameters
            idx = np.argmin(kl)
            if kl[idx] < opt_val:
                opt_val = kl[idx]
                opt_beta = beta
                opt_bounds = bounds
                opt_lu = [X1[idx], X1[idx] + Xs[m, idx]]

    # recover distribution parameters at optimum
    alpha = (opt_lu[1] - opt_lu[0]) / np.diff(opt_bounds)[0]
    mu = opt_lu[0] - opt_bounds[0] * alpha
    beta = opt_beta

    # calculate the distribution's standard deviation from alpha and beta
    sig = np.sqrt((alpha ** 2) * gamma(3 / beta) / gamma(1 / beta))

    return mu, sig, alpha, beta<|MERGE_RESOLUTION|>--- conflicted
+++ resolved
@@ -178,11 +178,8 @@
             indx = np.argsort(evals)  # sort in ascending
             evecs = evecs[:, indx]
 
-<<<<<<< HEAD
-            keep = (evals[indx] < sum((self.threshold_.dot(evecs)) ** 2)) | \
-=======
+
             keep = (evals[indx] < np.sum(self.threshold_.dot(evecs) ** 2, axis = 0)) | \
->>>>>>> 9ad30876
                    (np.arange(Ne) < (Ne * (1 - self.max_dimension)))
 
             keep = np.expand_dims(keep, 0)  # for element wise multiplication that follows
